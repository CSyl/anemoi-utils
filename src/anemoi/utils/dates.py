# (C) Copyright 2024 European Centre for Medium-Range Weather Forecasts.
# This software is licensed under the terms of the Apache Licence Version 2.0
# which can be obtained at http://www.apache.org/licenses/LICENSE-2.0.
# In applying this licence, ECMWF does not waive the privileges and immunities
# granted to it by virtue of its status as an intergovernmental organisation
# nor does it submit to any jurisdiction.


import calendar
import datetime
import re

<<<<<<< HEAD
import aniso8601


def normalise_frequency(frequency):
    if isinstance(frequency, int):
        return frequency
    assert isinstance(frequency, str), (type(frequency), frequency)
=======
import isodate
>>>>>>> 7451df27

from .hindcasts import HindcastDatesTimes


def _no_time_zone(date):
    """Remove time zone information from a date.

    Parameters
    ----------
    date : datetime.datetime
        A datetime object.

    Returns
    -------
    datetime.datetime
        The datetime object without time zone information.
    """

    return date.replace(tzinfo=None)


# this function is use in anemoi-datasets
def as_datetime(date, keep_time_zone=False):
    """Convert a date to a datetime object, removing any time zone information.

    Parameters
    ----------
    date : datetime.date or datetime.datetime or str
        The date to convert.
    keep_time_zone : bool, optional
        If True, the time zone information is kept, by default False.

    Returns
    -------
    datetime.datetime
        The datetime object.
    """

    tidy = _no_time_zone if not keep_time_zone else lambda x: x

    if isinstance(date, datetime.datetime):
        return tidy(date)

    if isinstance(date, datetime.date):
        return tidy(datetime.datetime(date.year, date.month, date.day))

    if isinstance(date, str):
        return tidy(datetime.datetime.fromisoformat(date))

    raise ValueError(f"Invalid date type: {type(date)}")


<<<<<<< HEAD
def _as_datetime_list(date, default_increment):
    if isinstance(date, (list, tuple)):
        for d in date:
            yield from _as_datetime_list(d, default_increment)

    if isinstance(date, str):
        # Check for ISO format
        try:
            start, end = aniso8601.parse_interval(date)
            while start <= end:
                yield no_time_zone(start)
                start += default_increment

            return

        except aniso8601.exceptions.ISOFormatError:
            pass

        try:
            intervals = aniso8601.parse_repeating_interval(date)
            for date in intervals:
                yield no_time_zone(date)
            return
        except aniso8601.exceptions.ISOFormatError:
            pass

    yield as_datetime(date)


def as_datetime_list(date, default_increment=1):
    if isinstance(default_increment, int):
        default_increment = datetime.timedelta(hours=default_increment)

    if isinstance(default_increment, str):
        try:
            default_increment = aniso8601.parse_duration(default_increment)
        except aniso8601.exceptions.ISOFormatError:
            default_increment = datetime.timedelta(hours=normalise_frequency(default_increment))

    return list(_as_datetime_list(date, default_increment))
=======
def frequency_to_timedelta(frequency):
    """Convert a frequency to a timedelta object.

    Parameters
    ----------
    frequency : int or str or datetime.timedelta
        The frequency to convert. If an integer, it is assumed to be in hours. If a string, it can be in the format:

        - "1h" for 1 hour
        - "1d" for 1 day
        - "1m" for 1 minute
        - "1s" for 1 second
        - "1:30" for 1 hour and 30 minutes
        - "1:30:10" for 1 hour, 30 minutes and 10 seconds
        - "PT10M" for 10 minutes (ISO8601)

        If a timedelta object is provided, it is returned as is.

    Returns
    -------
    datetime.timedelta
        The timedelta object.

    Raises
    ------
    ValueError
        Exception raised if the frequency cannot be converted to a timedelta.
    """

    if isinstance(frequency, datetime.timedelta):
        return frequency

    if isinstance(frequency, int):
        return datetime.timedelta(hours=frequency)

    assert isinstance(frequency, str), (type(frequency), frequency)

    try:
        return frequency_to_timedelta(int(frequency))
    except ValueError:
        pass

    if re.match(r"^\d+[hdms]$", frequency, re.IGNORECASE):
        unit = frequency[-1].lower()
        v = int(frequency[:-1])
        unit = {"h": "hours", "d": "days", "s": "seconds", "m": "minutes"}[unit]
        return datetime.timedelta(**{unit: v})

    m = frequency.split(":")
    if len(m) == 2:
        return datetime.timedelta(hours=int(m[0]), minutes=int(m[1]))

    if len(m) == 3:
        return datetime.timedelta(hours=int(m[0]), minutes=int(m[1]), seconds=int(m[2]))

    # ISO8601
    try:
        return isodate.parse_duration(frequency)
    except isodate.isoerror.ISO8601Error:
        pass

    raise ValueError(f"Cannot convert frequency {frequency} to timedelta")


def frequency_to_string(frequency):
    """Convert a frequency (i.e. a datetime.timedelta) to a string.

    Parameters
    ----------
    frequency : datetime.timedelta
        The frequency to convert.

    Returns
    -------
    str
        A string representation of the frequency.
    """

    frequency = frequency_to_timedelta(frequency)

    total_seconds = frequency.total_seconds()
    assert int(total_seconds) == total_seconds, total_seconds
    total_seconds = int(total_seconds)

    seconds = total_seconds

    days = seconds // (24 * 3600)
    seconds %= 24 * 3600
    hours = seconds // 3600
    seconds %= 3600
    minutes = seconds // 60
    seconds %= 60

    if days > 0 and hours == 0 and minutes == 0 and seconds == 0:
        return f"{days}d"

    if days == 0 and hours > 0 and minutes == 0 and seconds == 0:
        return f"{hours}h"

    if days == 0 and hours == 0 and minutes > 0 and seconds == 0:
        return f"{minutes}m"

    if days == 0 and hours == 0 and minutes == 0 and seconds > 0:
        return f"{seconds}s"

    if days > 0:
        return f"{total_seconds}s"

    return str(frequency)


def frequency_to_seconds(frequency):
    """Convert a frequency to seconds.

    Parameters
    ----------
    frequency : _type_
        _description_

    Returns
    -------
    int
        Number of seconds.
    """

    result = frequency_to_timedelta(frequency).total_seconds()
    assert int(result) == result, result
    return int(result)
>>>>>>> 7451df27


DOW = {
    "monday": 0,
    "tuesday": 1,
    "wednesday": 2,
    "thursday": 3,
    "friday": 4,
    "saturday": 5,
    "sunday": 6,
}


MONTH = {
    "january": 1,
    "february": 2,
    "march": 3,
    "april": 4,
    "may": 5,
    "june": 6,
    "july": 7,
    "august": 8,
    "september": 9,
    "october": 10,
    "november": 11,
    "december": 12,
}


def _make_day(day):
    if day is None:
        return set(range(1, 32))
    if not isinstance(day, list):
        day = [day]
    return {int(d) for d in day}


def _make_week(week):
    if week is None:
        return set(range(7))
    if not isinstance(week, list):
        week = [week]
    return {DOW[w.lower()] for w in week}


def _make_months(months):
    if months is None:
        return set(range(1, 13))

    if not isinstance(months, list):
        months = [months]

    return {int(MONTH.get(m, m)) for m in months}


class DateTimes:
    """The DateTimes class is an iterator that generates datetime objects within a given range."""

    def __init__(self, start, end, increment=24, *, day_of_month=None, day_of_week=None, calendar_months=None):
        """_summary_

        Parameters
        ----------
        start : _type_
            _description_
        end : _type_
            _description_
        increment : int, optional
            _description_, by default 24
        day_of_month : _type_, optional
            _description_, by default None
        day_of_week : _type_, optional
            _description_, by default None
        calendar_months : _type_, optional
            _description_, by default None
        """
        self.start = as_datetime(start)
        self.end = as_datetime(end)
        self.increment = frequency_to_timedelta(increment)
        self.day_of_month = _make_day(day_of_month)
        self.day_of_week = _make_week(day_of_week)
        self.calendar_months = _make_months(calendar_months)

    def __iter__(self):
        date = self.start
        while date <= self.end:
            if (
                (date.weekday() in self.day_of_week)
                and (date.day in self.day_of_month)
                and (date.month in self.calendar_months)
            ):

                yield date
            date += self.increment


class Year(DateTimes):
    """Year is defined as the months of January to December."""

    def __init__(self, year, **kwargs):
        """_summary_

        Parameters
        ----------
        year : int
            _description_
        """
        super().__init__(datetime.datetime(year, 1, 1), datetime.datetime(year, 12, 31), **kwargs)


class Winter(DateTimes):
    """Winter is defined as the months of December, January and February."""

    def __init__(self, year, **kwargs):
        """_summary_

        Parameters
        ----------
        year : int
            _description_
        """
        super().__init__(
            datetime.datetime(year, 12, 1),
            datetime.datetime(year + 1, 2, calendar.monthrange(year + 1, 2)[1]),
            **kwargs,
        )


class Spring(DateTimes):
    """Spring is defined as the months of March, April and May."""

    def __init__(self, year, **kwargs):
        """_summary_

        Parameters
        ----------
        year : int
            _description_
        """
        super().__init__(datetime.datetime(year, 3, 1), datetime.datetime(year, 5, 31), **kwargs)


class Summer(DateTimes):
    """Summer is defined as the months of June, July and August."""

    def __init__(self, year, **kwargs):
        """_summary_

        Parameters
        ----------
        year : int
            _description_
        """
        super().__init__(datetime.datetime(year, 6, 1), datetime.datetime(year, 8, 31), **kwargs)


class Autumn(DateTimes):
    """Autumn is defined as the months of September, October and November."""

    def __init__(self, year, **kwargs):
        """_summary_

        Parameters
        ----------
        year : int
            _description_
        """
        super().__init__(datetime.datetime(year, 9, 1), datetime.datetime(year, 11, 30), **kwargs)


class ConcatDateTimes:
    def __init__(self, *dates):
        if len(dates) == 1 and isinstance(dates[0], list):
            dates = dates[0]

        self.dates = dates

    def __iter__(self):
        for date in self.dates:
            yield from date


class EnumDateTimes:
    def __init__(self, dates):
        self.dates = dates

    def __iter__(self):
        for date in self.dates:
            yield as_datetime(date)


def datetimes_factory(*args, **kwargs):
    if args and kwargs:
        raise ValueError("Cannot provide both args and kwargs for a list of dates")

    if not args and not kwargs:
        raise ValueError("No dates provided")

    if kwargs:
        name = kwargs.get("name")

        if name == "hindcast":
            from .hindcasts import HindcastDatesTimes

            reference_dates = kwargs["reference_dates"]
            reference_dates = datetimes_factory(reference_dates)
            years = kwargs["years"]
            return HindcastDatesTimes(reference_dates=reference_dates, years=years)

        kwargs = kwargs.copy()
        if "frequency" in kwargs:
            kwargs["increment"] = kwargs.pop("frequency")
        return DateTimes(**kwargs)

    if not any((isinstance(x, dict) or isinstance(x, list)) for x in args):
        return EnumDateTimes(args)

    if len(args) == 1:
        a = args[0]

        if isinstance(a, dict):
            return datetimes_factory(**a)

        if isinstance(a, list):
            return datetimes_factory(*a)

    return ConcatDateTimes(*[datetimes_factory(a) for a in args])


if __name__ == "__main__":
    print(as_datetime_list("R10/2023-01-01T00:00:00Z/P1D"))
    print(as_datetime_list("2007-03-01T13:00:00/2008-05-11T15:30:00", "200h"))<|MERGE_RESOLUTION|>--- conflicted
+++ resolved
@@ -10,19 +10,7 @@
 import datetime
 import re
 
-<<<<<<< HEAD
 import aniso8601
-
-
-def normalise_frequency(frequency):
-    if isinstance(frequency, int):
-        return frequency
-    assert isinstance(frequency, str), (type(frequency), frequency)
-=======
-import isodate
->>>>>>> 7451df27
-
-from .hindcasts import HindcastDatesTimes
 
 
 def _no_time_zone(date):
@@ -73,7 +61,6 @@
     raise ValueError(f"Invalid date type: {type(date)}")
 
 
-<<<<<<< HEAD
 def _as_datetime_list(date, default_increment):
     if isinstance(date, (list, tuple)):
         for d in date:
@@ -84,7 +71,7 @@
         try:
             start, end = aniso8601.parse_interval(date)
             while start <= end:
-                yield no_time_zone(start)
+                yield as_datetime(start)
                 start += default_increment
 
             return
@@ -95,7 +82,7 @@
         try:
             intervals = aniso8601.parse_repeating_interval(date)
             for date in intervals:
-                yield no_time_zone(date)
+                yield as_datetime(date)
             return
         except aniso8601.exceptions.ISOFormatError:
             pass
@@ -108,13 +95,11 @@
         default_increment = datetime.timedelta(hours=default_increment)
 
     if isinstance(default_increment, str):
-        try:
-            default_increment = aniso8601.parse_duration(default_increment)
-        except aniso8601.exceptions.ISOFormatError:
-            default_increment = datetime.timedelta(hours=normalise_frequency(default_increment))
+        default_increment = aniso8601.parse_duration(default_increment)
 
     return list(_as_datetime_list(date, default_increment))
-=======
+
+
 def frequency_to_timedelta(frequency):
     """Convert a frequency to a timedelta object.
 
@@ -172,8 +157,8 @@
 
     # ISO8601
     try:
-        return isodate.parse_duration(frequency)
-    except isodate.isoerror.ISO8601Error:
+        return aniso8601.parse_duration(frequency)
+    except Exception:
         pass
 
     raise ValueError(f"Cannot convert frequency {frequency} to timedelta")
@@ -243,7 +228,6 @@
     result = frequency_to_timedelta(frequency).total_seconds()
     assert int(result) == result, result
     return int(result)
->>>>>>> 7451df27
 
 
 DOW = {
